--- conflicted
+++ resolved
@@ -136,13 +136,8 @@
         SingleMessageLogger.incubatingFeatureUsed("Incremental java compilation");
 
         SelectiveJavaCompiler compiler = new SelectiveJavaCompiler(javaCompiler, new OutputClassMapper(getDestinationDir()));
-<<<<<<< HEAD
         SelectiveCompilation selectiveCompilation = incrementalCompilation.createSelectiveCompilation(
                 inputs, getSource(), getClasspath(), getDestinationDir(), compiler, sourceDirs);
-=======
-        SelectiveCompilation selectiveCompilation = new SelectiveCompilation(inputs, getSource(), getClasspath(), getDestinationDir(),
-                dependencyInfoSerializer, getJarSnapshotCache(), compiler, sourceDirs, (FileOperations) getProject());
->>>>>>> c785a99b
 
         if (!selectiveCompilation.getCompilationNeeded()) {
             LOG.lifecycle("{} does not require recompilation. Skipping the compiler.", getPath());
